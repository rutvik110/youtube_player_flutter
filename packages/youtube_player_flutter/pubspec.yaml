--- conflicted
+++ resolved
@@ -5,23 +5,18 @@
 homepage: https://github.com/sarbagyastha/youtube_player_flutter/tree/master/packages/youtube_player_flutter
 
 environment:
-<<<<<<< HEAD
-  sdk: '>=2.12.0 <3.0.0'
-  flutter: '>=1.12.13+hotfix.5'
-=======
   sdk: '>=2.7.0 <3.0.0'
   flutter: '>=2.0.1'
->>>>>>> 9e6cc13e
 
 dependencies:
   flutter:
     sdk: flutter
-  flutter_inappwebview: ^5.1.0+4
+  flutter_inappwebview: '>=4.0.0 <5.0.0'
 
 dev_dependencies:
   flutter_test:
     sdk: flutter
-  mocktail: ^0.1.1
+  mockito: ^4.1.1
 
 flutter:
   uses-material-design: true
