// Copyright 2020 Sarbagya Dhaubanjar. All rights reserved.
// Use of this source code is governed by a BSD-style license that can be
// found in the LICENSE file.

/// Defines player flags for [YoutubePlayer].
class YoutubePlayerFlags {
  /// If set to true, hides the controls.
  ///
  /// Default is false.
  final bool hideControls;

  /// Is set to true, controls will be visible at start.
  ///
  /// Default is false.
  final bool controlsVisibleAtStart;

  /// Define whether to auto play the video after initialization or not.
  ///
  /// Default is true.
  final bool autoPlay;

  /// Mutes the player initially
  ///
  /// Default is false.
  final bool mute;

  /// if true, Live Playback controls will be shown instead of default one.
  ///
  /// Default is false.
  final bool isLive;

  /// Hides thumbnail if true.
  ///
  /// Default is false.
  final bool hideThumbnail;

  /// Disables seeking video position when dragging horizontally.
  ///
  /// Default is false.
  final bool disableDragSeek;

  /// Enabling this causes the player to play the video again and again.
  ///
  /// Default is false.
  final bool loop;

  /// Enabling causes closed captions to be shown by default.
  ///
  /// Default is true.
  final bool enableCaption;

  /// Specifies the default language that the player will use to display captions. Set the parameter's value to an [ISO 639-1 two-letter language code](http://www.loc.gov/standards/iso639-2/php/code_list.php).
  ///
  /// Default is `en`.
  final String captionLanguage;

  /// Forces High Definition video quality when possible
  ///
  /// Default is false.
  final bool forceHD;

  /// Specifies the default starting point of the video in seconds
  ///
  /// Default is 0.
  final int startAt;

  /// Specifies the default end point of the video in seconds
  final int? endAt;

  /// Set to `true` to enable Flutter's new Hybrid Composition. The default value is `true`.
  /// Hybrid Composition is supported starting with Flutter v1.20+.
  ///
  /// **NOTE**: It is recommended to use Hybrid Composition only on Android 10+ for a release app,
  /// as it can cause framerate drops on animations in Android 9 and lower (see [Hybrid-Composition#performance](https://github.com/flutter/flutter/wiki/Hybrid-Composition#performance)).
  final bool useHybridComposition;

  /// Defines whether to show or hide the fullscreen button in the live player.
  ///
  /// Default is true.
  final bool showLiveFullscreenButton;

  /// Creates [YoutubePlayerFlags].
  const YoutubePlayerFlags({
    this.hideControls = false,
    this.controlsVisibleAtStart = false,
    this.autoPlay = true,
    this.mute = false,
    this.isLive = false,
    this.hideThumbnail = false,
    this.disableDragSeek = false,
    this.enableCaption = true,
    this.captionLanguage = 'en',
    this.loop = false,
    this.forceHD = false,
    this.startAt = 0,
    this.endAt,
<<<<<<< HEAD
    this.showLiveFullscreenButton = true,
=======
    this.useHybridComposition = true,
>>>>>>> 441f58c7
  });

  /// Copies new values assigned to the [YoutubePlayerFlags].
  YoutubePlayerFlags copyWith({
<<<<<<< HEAD
    bool hideControls,
    bool autoPlay,
    bool mute,
    bool showVideoProgressIndicator,
    bool isLive,
    bool hideThumbnail,
    bool disableDragSeek,
    bool loop,
    bool enableCaption,
    bool forceHD,
    String captionLanguage,
    int startAt,
    int endAt,
    bool showLiveFullscreenButton,
=======
    bool? hideControls,
    bool? autoPlay,
    bool? mute,
    bool? showVideoProgressIndicator,
    bool? isLive,
    bool? hideThumbnail,
    bool? disableDragSeek,
    bool? loop,
    bool? enableCaption,
    bool? forceHD,
    String? captionLanguage,
    int? startAt,
    int? endAt,
    bool? controlsVisibleAtStart,
    bool? useHybridComposition,
>>>>>>> 441f58c7
  }) {
    return YoutubePlayerFlags(
      autoPlay: autoPlay ?? this.autoPlay,
      captionLanguage: captionLanguage ?? this.captionLanguage,
      disableDragSeek: disableDragSeek ?? this.disableDragSeek,
      enableCaption: enableCaption ?? this.enableCaption,
      hideControls: hideControls ?? this.hideControls,
      hideThumbnail: hideThumbnail ?? this.hideThumbnail,
      isLive: isLive ?? this.isLive,
      loop: loop ?? this.loop,
      mute: mute ?? this.mute,
      forceHD: forceHD ?? this.forceHD,
      startAt: startAt ?? this.startAt,
      endAt: endAt ?? this.endAt,
<<<<<<< HEAD
      showLiveFullscreenButton:
          showLiveFullscreenButton ?? this.showLiveFullscreenButton,
=======
      controlsVisibleAtStart:
          controlsVisibleAtStart ?? this.controlsVisibleAtStart,
      useHybridComposition: useHybridComposition ?? this.useHybridComposition,
>>>>>>> 441f58c7
    );
  }
}<|MERGE_RESOLUTION|>--- conflicted
+++ resolved
@@ -94,31 +94,12 @@
     this.forceHD = false,
     this.startAt = 0,
     this.endAt,
-<<<<<<< HEAD
+    this.useHybridComposition = true,
     this.showLiveFullscreenButton = true,
-=======
-    this.useHybridComposition = true,
->>>>>>> 441f58c7
   });
 
   /// Copies new values assigned to the [YoutubePlayerFlags].
   YoutubePlayerFlags copyWith({
-<<<<<<< HEAD
-    bool hideControls,
-    bool autoPlay,
-    bool mute,
-    bool showVideoProgressIndicator,
-    bool isLive,
-    bool hideThumbnail,
-    bool disableDragSeek,
-    bool loop,
-    bool enableCaption,
-    bool forceHD,
-    String captionLanguage,
-    int startAt,
-    int endAt,
-    bool showLiveFullscreenButton,
-=======
     bool? hideControls,
     bool? autoPlay,
     bool? mute,
@@ -134,7 +115,7 @@
     int? endAt,
     bool? controlsVisibleAtStart,
     bool? useHybridComposition,
->>>>>>> 441f58c7
+    bool? showLiveFullscreenButton,
   }) {
     return YoutubePlayerFlags(
       autoPlay: autoPlay ?? this.autoPlay,
@@ -149,14 +130,11 @@
       forceHD: forceHD ?? this.forceHD,
       startAt: startAt ?? this.startAt,
       endAt: endAt ?? this.endAt,
-<<<<<<< HEAD
-      showLiveFullscreenButton:
-          showLiveFullscreenButton ?? this.showLiveFullscreenButton,
-=======
       controlsVisibleAtStart:
           controlsVisibleAtStart ?? this.controlsVisibleAtStart,
       useHybridComposition: useHybridComposition ?? this.useHybridComposition,
->>>>>>> 441f58c7
+      showLiveFullscreenButton:
+          showLiveFullscreenButton ?? this.showLiveFullscreenButton,
     );
   }
 }