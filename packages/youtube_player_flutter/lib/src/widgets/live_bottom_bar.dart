// Copyright 2020 Sarbagya Dhaubanjar. All rights reserved.
// Use of this source code is governed by a BSD-style license that can be
// found in the LICENSE file.

import 'package:flutter/material.dart';

import '../utils/youtube_player_controller.dart';
import 'duration_widgets.dart';
import 'full_screen_button.dart';

/// A widget to display bottom controls bar on Live Video Mode.
class LiveBottomBar extends StatefulWidget {
  /// Overrides the default [YoutubePlayerController].
  final YoutubePlayerController? controller;

  /// Defines color for UI.
  final Color liveUIColor;

  /// Defines whether to show or hide the fullscreen button
  final bool showLiveFullscreenButton;

  /// Creates [LiveBottomBar] widget.
  LiveBottomBar({
    this.controller,
<<<<<<< HEAD
    @required this.liveUIColor,
    @required this.showLiveFullscreenButton,
=======
    required this.liveUIColor,
>>>>>>> 441f58c7
  });

  @override
  _LiveBottomBarState createState() => _LiveBottomBarState();
}

class _LiveBottomBarState extends State<LiveBottomBar> {
  double _currentSliderPosition = 0.0;

  late YoutubePlayerController _controller;

  @override
  void didChangeDependencies() {
    super.didChangeDependencies();
    final controller = YoutubePlayerController.of(context);
    if (controller == null) {
      assert(
        widget.controller != null,
        '\n\nNo controller could be found in the provided context.\n\n'
        'Try passing the controller explicitly.',
      );
      _controller = widget.controller!;
    } else {
      _controller = controller;
    }
    _controller.addListener(listener);
  }

  @override
  void dispose() {
    _controller.removeListener(listener);
    super.dispose();
  }

  void listener() {
    if (mounted) {
      setState(() {
        _currentSliderPosition =
            _controller.metadata.duration.inMilliseconds == 0
                ? 0
                : _controller.value.position.inMilliseconds /
                    _controller.metadata.duration.inMilliseconds;
      });
    }
  }

  @override
  Widget build(BuildContext context) {
    return Visibility(
      visible: _controller.value.isControlsVisible,
      child: Row(
        mainAxisSize: MainAxisSize.min,
        children: <Widget>[
          const SizedBox(
            width: 14.0,
          ),
          CurrentPosition(),
          Expanded(
            child: Padding(
              child: Slider(
                value: _currentSliderPosition,
                onChanged: (value) {
                  _controller.seekTo(
                    Duration(
                      milliseconds:
                          (_controller.metadata.duration.inMilliseconds * value)
                              .round(),
                    ),
                  );
                },
                activeColor: widget.liveUIColor,
                inactiveColor: Colors.transparent,
              ),
              padding: const EdgeInsets.symmetric(
                horizontal: 8.0,
              ),
            ),
          ),
          InkWell(
            onTap: () => _controller.seekTo(_controller.metadata.duration),
            child: Material(
              color: widget.liveUIColor,
              child: const Text(
                ' LIVE ',
                style: TextStyle(
                  color: Colors.white,
                  fontSize: 12.0,
                  fontWeight: FontWeight.w300,
                ),
              ),
            ),
          ),
          widget.showLiveFullscreenButton
              ? FullScreenButton(controller: _controller)
              : const SizedBox(width: 14.0),
        ],
      ),
    );
  }
}<|MERGE_RESOLUTION|>--- conflicted
+++ resolved
@@ -22,12 +22,8 @@
   /// Creates [LiveBottomBar] widget.
   LiveBottomBar({
     this.controller,
-<<<<<<< HEAD
-    @required this.liveUIColor,
-    @required this.showLiveFullscreenButton,
-=======
     required this.liveUIColor,
->>>>>>> 441f58c7
+    required this.showLiveFullscreenButton,
   });
 
   @override
